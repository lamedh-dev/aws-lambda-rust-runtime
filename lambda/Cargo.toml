[package]
name = "lambda"
version = "0.1.0"
authors = ["David Barsky <dbarsky@amazon.com>"]
description = "AWS Lambda Runtime"
edition = "2018"
license = "Apache License 2.0"
repository = "https://github.com/awslabs/aws-lambda-rust-runtime"
readme = "../README.md"

[features]
default = ["derive"] # `derive` is commonly used, so is enabled by default
derive = ["lambda-attributes"]

[dependencies]
tokio = { version = "0.2.4", features = ["full"] }
hyper = "0.13"
serde = { version = "1", features = ["derive"] }
serde_json = "1.0.39"
tower-service = "0.3"
bytes = "0.5"
http = "0.2"
lambda-attributes = { path = "../lambda-attributes", version = "0.1.0", optional = true}
tracing = { version = "0.1", features = ["log"] }
tracing-futures = "0.2"
async-stream = "0.2"
<<<<<<< HEAD
futures = "0.3"
log = "0.4"


[dev-dependencies]
# used in some of the examples
simple-error = "0.2" 
simple_logger = "1.6"
serde_derive = "1.0"
=======

[dev-dependencies]
tracing-subscriber = "0.2"
once_cell = "1.4.0"
simple_logger = "1.6.0"
log = "0.4"
simple-error = "0.2"
>>>>>>> 031eda93
<|MERGE_RESOLUTION|>--- conflicted
+++ resolved
@@ -9,7 +9,9 @@
 readme = "../README.md"
 
 [features]
-default = ["derive"] # `derive` is commonly used, so is enabled by default
+# no features by default
+default = ["simulated", "derive"]
+simulated = []
 derive = ["lambda-attributes"]
 
 [dependencies]
@@ -24,22 +26,10 @@
 tracing = { version = "0.1", features = ["log"] }
 tracing-futures = "0.2"
 async-stream = "0.2"
-<<<<<<< HEAD
-futures = "0.3"
-log = "0.4"
-
-
-[dev-dependencies]
-# used in some of the examples
-simple-error = "0.2" 
-simple_logger = "1.6"
-serde_derive = "1.0"
-=======
 
 [dev-dependencies]
 tracing-subscriber = "0.2"
 once_cell = "1.4.0"
 simple_logger = "1.6.0"
 log = "0.4"
-simple-error = "0.2"
->>>>>>> 031eda93
+simple-error = "0.2"